import inspect
from functools import wraps

import torch

import torchacc.ops as ops
from torchacc.core import amp
from torchacc.utils.logger import logger
<<<<<<< HEAD
=======

from torchacc.utils.import_utils import is_torch_xla_available
if is_torch_xla_available():
    from torch_xla.amp import syncfree
>>>>>>> c275be43


def _patch_functions(fn, newfn):
    xfingerprint = inspect.signature(fn)
    fingerprint = inspect.signature(newfn)
    if xfingerprint != fingerprint:
        raise RuntimeError(
            'Unable to patch {}, signature mismatch: {} vs {}'.format(
                fn, xfingerprint, fingerprint))
    newfn._orig = fn
    return newfn


def _choose_functions(fn, new_fn):
    func = _patch_functions(fn, new_fn)

    @wraps(func)
    def wrapper(*args, **kwargs):

        def check_tensors(arg):
            if isinstance(arg, torch.Tensor) and arg.is_cuda:
                return True
            elif isinstance(arg, (list, tuple)):
                return any(check_tensors(item) for item in arg)
            return False

        has_cuda_tensor = any(check_tensors(arg) for arg in args) or \
                            any(check_tensors(kwarg) for kwarg in kwargs.values())

        if has_cuda_tensor:
            return func._orig(*args, **kwargs)
        else:
            return func(*args, **kwargs)

    return wrapper


def patch_amp():
    '''
    replace the optimizer and grad scaler with the syncfree optimizer and the torchacc grad scaler.
    '''
    torch.optim.SGD = _patch_functions(torch.optim.SGD, syncfree.SGD)
    torch.optim.Adam = _patch_functions(torch.optim.Adam, syncfree.Adam)
    torch.optim.AdamW = _patch_functions(torch.optim.AdamW, syncfree.AdamW)
    torch.cuda.amp.GradScaler = amp.GradScaler


def patch_fa():
    '''
    Replace `transformers.modeling_flash_attention_utils._flash_attention_forward` with
    `torchacc.ops.flash_attn_xla` and `torchacc.ops.flash_attn_varlen_xla`
    '''
    from .logger import logger
    try:
        import transformers
        from packaging import version
        version_ts = transformers.__version__
<<<<<<< HEAD
        if version.parse(version_ts) >= version.parse("4.42.0"):
            from typing import Optional

            import transformers.modeling_flash_attention_utils as modeling_flash_attention_utils
=======
        if version.parse(version_ts) >= version.parse("4.43.0"):
            import transformers.modeling_flash_attention_utils as modeling_flash_attention_utils
            from typing import Optional
>>>>>>> c275be43

            def _flash_attention_forward(
                query_states: torch.Tensor,
                key_states: torch.Tensor,
                value_states: torch.Tensor,
                attention_mask: torch.Tensor,
                query_length: int,
                is_causal: bool,
                dropout: float = 0.0,
                position_ids: Optional[torch.Tensor] = None,
                softmax_scale: Optional[float] = None,
                sliding_window: Optional[int] = None,
                use_top_left_mask: bool = False,
                softcap: Optional[float] = None,
                deterministic: bool = None,
            ):
                if attention_mask is not None:
                    return ops.flash_attn_varlen_xla(
                        query_states.contiguous(),
                        key_states.contiguous(),
                        value_states.contiguous(),
                        attention_mask=attention_mask.contiguous(),
                        dropout_p=dropout,
                        softmax_scale=softmax_scale)
                else:
                    return ops.flash_attn_xla(
                        query_states,
                        key_states,
                        value_states,
                        dropout_p=dropout,
                        softmax_scale=softmax_scale)

            modeling_flash_attention_utils._flash_attention_forward = _flash_attention_forward
        else:
            logger.warn(
                f'FlashAttention is not successfully patched with transformers version={version_ts},'
                ' try to patch flash_attn.flash_attn_func')
            try:
                import flash_attn
                if hasattr(flash_attn.flash_attn_func, '__orig'):
                    return
                flash_attn.flash_attn_func = _choose_functions(
                    flash_attn.flash_attn_func, ops.flash_attn_xla)
            except ImportError:
                logger.warn(f"Patch flash_attn.flash_attn_func failed.")
<<<<<<< HEAD
    except:
        logger.warn('torchacc will not patch any FlashAttention function.')
=======
    except Exception as e:
        logger.warn(
            f'torchacc will not patch any FlashAttention function due to {e}.')
>>>>>>> c275be43


def patch_llama(use_flash_attn):
    '''
    Replace `transformers.models.llama.modeling_llama.LlamaModel._update_causal_mask` with
    `return None` and replace flash_attn with the interface in torchacc.
    This requires transformers>=4.41.0.
    '''
    if use_flash_attn:
        from transformers.cache_utils import Cache
        from transformers.models.llama.modeling_llama import LlamaModel

        def update_causal_mask(
            self,
            attention_mask: torch.Tensor,
            input_tensor: torch.Tensor,
            cache_position: torch.Tensor,
            past_key_values: Cache,
            output_attentions: bool,
        ):
            if attention_mask is not None:
                return attention_mask
<<<<<<< HEAD
=======
            return None

        LlamaModel._update_causal_mask = update_causal_mask


def patch_qwen(use_flash_attn):
    '''
    Modify the calculation of `rotary_seq_len` in `Qwen2FlashAttention2.forward` to avoid xla graph be executed.
    Replace `transformers.models.qwen.modeling_qwen2.Qwen2Model._update_causal_mask` with `return None` 
    and replace flash_attn with the interface in torchacc. This requires transformers>=4.41.0.
    '''
    import inspect
    import transformers
    from .logger import logger
    from packaging import version

    if use_flash_attn:
        from transformers.cache_utils import Cache
        from transformers.models.qwen2.modeling_qwen2 import Qwen2Model

        def update_causal_mask(
            self,
            attention_mask: torch.Tensor,
            input_tensor: torch.Tensor,
            cache_position: torch.Tensor,
            past_key_values: Cache,
            output_attentions: bool,
        ):
            if attention_mask is not None:
                return attention_mask
>>>>>>> c275be43
            return None

        Qwen2Model._update_causal_mask = update_causal_mask

    if version.parse(transformers.__version__) >= version.parse("4.37.0"):
        try:
            import transformers.models.qwen2.modeling_qwen2 as qwen2
            import re

            src = inspect.getsource(qwen2.Qwen2FlashAttention2)

            pattern1 = r"rotary_seq_len\s*=\s*\(\s*max\(kv_seq_len,\s*position_ids\[:,\s*-1\]\.max\(\)\.item\(\)\s*\+\s*1\)\s*if\s*position_ids\s*is\s*not\s*None\s*else\s*kv_seq_len\s*\)"
            pattern2 = r"rotary_seq_len\s*=\s*max\(kv_seq_len,\s*position_ids\[:,\s*-1\]\.max\(\)\.item\(\)\)\s*\+\s*1"
            replacement = "rotary_seq_len = kv_seq_len"

            src = re.sub(pattern1, replacement, src)
            src = re.sub(pattern2, replacement, src)
            dict_src = \
            """\nQWEN2_ATTENTION_CLASSES = {
            "eager": Qwen2Attention,
            "flash_attention_2": Qwen2FlashAttention2,
            "sdpa": Qwen2SdpaAttention,
            }
            """
            src = src + dict_src
            exec(src, qwen2.__dict__)
        except Exception as e:
            logger.warning(f"patch qwen2 failed due to: {e}")<|MERGE_RESOLUTION|>--- conflicted
+++ resolved
@@ -6,13 +6,10 @@
 import torchacc.ops as ops
 from torchacc.core import amp
 from torchacc.utils.logger import logger
-<<<<<<< HEAD
-=======
 
 from torchacc.utils.import_utils import is_torch_xla_available
 if is_torch_xla_available():
     from torch_xla.amp import syncfree
->>>>>>> c275be43
 
 
 def _patch_functions(fn, newfn):
@@ -70,16 +67,9 @@
         import transformers
         from packaging import version
         version_ts = transformers.__version__
-<<<<<<< HEAD
-        if version.parse(version_ts) >= version.parse("4.42.0"):
-            from typing import Optional
-
-            import transformers.modeling_flash_attention_utils as modeling_flash_attention_utils
-=======
         if version.parse(version_ts) >= version.parse("4.43.0"):
             import transformers.modeling_flash_attention_utils as modeling_flash_attention_utils
             from typing import Optional
->>>>>>> c275be43
 
             def _flash_attention_forward(
                 query_states: torch.Tensor,
@@ -125,14 +115,9 @@
                     flash_attn.flash_attn_func, ops.flash_attn_xla)
             except ImportError:
                 logger.warn(f"Patch flash_attn.flash_attn_func failed.")
-<<<<<<< HEAD
-    except:
-        logger.warn('torchacc will not patch any FlashAttention function.')
-=======
     except Exception as e:
         logger.warn(
             f'torchacc will not patch any FlashAttention function due to {e}.')
->>>>>>> c275be43
 
 
 def patch_llama(use_flash_attn):
@@ -155,8 +140,6 @@
         ):
             if attention_mask is not None:
                 return attention_mask
-<<<<<<< HEAD
-=======
             return None
 
         LlamaModel._update_causal_mask = update_causal_mask
@@ -187,7 +170,6 @@
         ):
             if attention_mask is not None:
                 return attention_mask
->>>>>>> c275be43
             return None
 
         Qwen2Model._update_causal_mask = update_causal_mask
