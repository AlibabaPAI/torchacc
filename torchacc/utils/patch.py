--- conflicted
+++ resolved
@@ -61,17 +61,6 @@
     '''
     from .logger import logger
     try:
-<<<<<<< HEAD
-        import flash_attn
-        if hasattr(flash_attn.flash_attn_func, '__orig'):
-            return
-        flash_attn.flash_attn_func = _choose_functions(
-            flash_attn.flash_attn_func, ops.flash_attn_xla)
-        flash_attn.flash_attn_varlen_func = _choose_functions(
-            flash_attn.flash_attn_varlen_func, ops.flash_attn_varlen_xla)
-    except ImportError:
-        logger.warning(f"Patch flash_attn failed.")
-=======
         import transformers
         from packaging import version
         version_ts = transformers.__version__
@@ -125,7 +114,7 @@
                 logger.warn(f"Patch flash_attn.flash_attn_func failed.")
     except:
         logger.warn('torchacc will not patch any FlashAttention function.')
->>>>>>> 6cf76aff
+
 
 
 def patch_llama(use_flash_attn):
