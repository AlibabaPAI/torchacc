--- conflicted
+++ resolved
@@ -105,11 +105,7 @@
         q, k, v = [maybe_contiguous(x) for x in (q, k, v)]
 
         with torch.no_grad():
-<<<<<<< HEAD
             softmax_lse, out, rng_state = torch_xla._XLAC._flash_attention_forward(
-=======
-            softmax_lse, out, rng_state, cu_seqlens_q, cu_seqlens_k = torch_xla._XLAC._flash_attention_forward(
->>>>>>> c275be43
                 q, k, v, attention_mask, alibi_slopes, dropout_p, softmax_scale,
                 False, causal, window_size[0], window_size[1], return_softmax,
                 None)
@@ -153,17 +149,10 @@
         maybe_contiguous = lambda x: x.contiguous() if x.stride(-1) != 1 else x
         dout, q, k, v, out = [maybe_contiguous(x) for x in (dout, q, k, v, out)]
         dq, dk, dv, softmax_d = torch_xla._XLAC._flash_attention_backward(
-<<<<<<< HEAD
             dout, q, k, v, out, softmax_lse, None, None, ctx.alibi_slopes,
             ctx.dropout_p, ctx.softmax_scale, False, ctx.causal,
             ctx.window_size[0], ctx.window_size[1], ctx.deterministic, None,
             rng_state)
-=======
-            dout, q, k, v, out, softmax_lse, cu_seqlens_q, cu_seqlens_k,
-            ctx.alibi_slopes, ctx.dropout_p, ctx.softmax_scale, False,
-            ctx.causal, ctx.window_size[0], ctx.window_size[1],
-            ctx.deterministic, None, rng_state)
->>>>>>> c275be43
 
         if partition_spec is not None:
             dq = xs.disable_manual_sharding(
