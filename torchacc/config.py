import functools
import os
import sys
from abc import ABC, abstractmethod
from dataclasses import dataclass, field
from typing import Dict, List, Optional, Set, Union

import torch
import torch.distributed as dist

import torchacc as ta
<<<<<<< HEAD
import torchacc.ops.context_parallel as context_parallel
=======
from torchacc.utils.import_utils import is_torch_xla_available
>>>>>>> c275be43

if sys.version_info >= (3, 10):
    dataclass = functools.partial(dataclass, slots=True)


class BaseConfig(ABC):

    @abstractmethod
    def validate(self):
        pass


@dataclass
class ComputeConfig(BaseConfig):
    """Configuration for computational optimization

    Args:
        fp16 (bool): Whether it is the data type of fp16.
        bf16 (bool): Whether it is the data type of bf16.
        acc_scaled_dot_attn (bool): Whether torch.nn.functional.scaled_dot_product_attention
            should be replaced with the torchacc version of flash attention.
        disable_kernel_patches (bool): Whether the kernel patches will be disabled.
    """
    fp16: bool = False
    bf16: bool = False
    acc_scaled_dot_attn: bool = False
    disable_kernel_patches: bool = False

    def validate(self):
        assert isinstance(self.fp16,
                          bool), "ComputeConfig.fp16 should be of bool type"
        assert isinstance(self.bf16,
                          bool), "ComputeConfig.bf16 should be of bool type"
        assert isinstance(
            self.acc_scaled_dot_attn,
            bool), "ComputeConfig.acc_scaled_dot_attn should be of bool type"
        assert isinstance(
            self.disable_kernel_patches,
            bool), "ComputeConfig.disable_kernel_patches should be of bool type"
        if self.fp16 and self.bf16:
            raise ValueError(f"fp16 and bf16 cannot both be True")


@dataclass
class MemoryConfig(BaseConfig):
    """Configuration for memory optimization

    Args:
        gc (bool): Whether to enable gradient checkpointing to reduce memory usage.
        gc_cls (Optional[Set[str]]): Submodules with one of the `gc_cls` names will be gradient checkpointed.
        gc_cnt (Optional[int]): Number of layers for gradient checkpointing. Currently only supported with
            FSDP combined with full gc.
    """
    gc: bool = False
    gc_cls: Optional[Set[str]] = None
    gc_cnt: Optional[int] = None

    def validate(self):
        assert isinstance(self.gc,
                          bool), "MemoryConfig.gc should be of bool type"
        if self.gc_cls is not None:
            assert isinstance(
                self.gc_cls,
                set), "MemoryConfig.gc_cls should be of set type or None"
            for cls in self.gc_cls:
                assert isinstance(
                    cls,
                    str), "cls in MemoryConfig.gc_cls should be of str type"

        if self.gc_cnt:
            assert isinstance(
                self.gc_cnt, int
            ), f"MemoryConfig.gc_cnt should be of int type or None, {self.gc_cnt}"
            if self.gc_cnt < 0:
                raise ValueError(f"MemoryConfig.gc_cnt should be >= 0")


@dataclass
class DataLoaderConfig(BaseConfig):
    """Configuration for dataloader optimization

    Args:
        buckets (list): A list of integers that records the sizes of each bucket.
            When it is not None, the following args `max_length` and `num_buckets`
            will be invalid. Default setting is None.
        max_length (int): Max last dim length used for bucketing data loader. Default
            setting is None, indicating that bucketing will not be employed.
        num_buckets (int): The total count of buckets employed within the bucketing data loader.
        pad_value_dict (dict): The default padding value for each type of element in
            bucketing dataloader's output. The default setting is as follows:
            {'input_ids': 0, 'attention_mask': 0, 'labels': -100}
    """
    buckets: Optional[List[int]] = None
    max_length: Optional[int] = None
    num_buckets: Optional[int] = None
    pad_value_dict: Optional[Dict[str, int]] = None

    def validate(self):
        if self.buckets is not None:
            assert isinstance(
                self.max_length,
                list), "DataLoaderConfig.buckets should be of list type"
        if self.max_length is not None:
            assert isinstance(
                self.max_length,
                int), "DataLoaderConfig.max_length should be of int type"
        if self.num_buckets is not None:
            assert isinstance(
                self.num_buckets,
                int), "DataLoaderConfig.num_buckets should be of int type"
        if self.pad_value_dict is not None:
            assert isinstance(
                self.pad_value_dict,
                dict), "DataLoaderConfig.pad_value_dict should be of dict type"


@dataclass
class DPConfig(BaseConfig):
    """Configuration for data parallel

    Args:
        size (Optional[int]): Number of data parallel. If None, The number of data parallel
            will be automatically inferred from the configured parallel strategy and world size.
    """
    size: Optional[int] = None

    def validate(self):
        if self.size:
            assert isinstance(
                self.size, int
            ), f"DPConfig.size should be of int type or None, {self.size}"
            if self.size < 1:
                raise ValueError(f"DPConfig.size should be >= 1")


@dataclass
class TPConfig(BaseConfig):
    """Configuration for tensor parallel

    Args:
        size (int): Number of tensor parallel.
    """
    size: int = 1

    def validate(self):
        assert isinstance(self.size, int), "TPConfig.size should be of int type"
        if self.size < 1:
            raise ValueError(f"TPConfig.size should be >= 1")


@dataclass
class PPConfig(BaseConfig):
    """Configuration for pipeline parallel

    Args:
        size (int): Number of pipeline parallel.
        num_micro_batches (int): Number of micro batches.
        input_names (Optional[List[str]]): The names of the parameters that the model needs as inputs in the
            forward. For parameters that have default values and require specific values to be passed during
            forward, the parameter name must be specified. Typically, this value corresponds to the keys in
            the batch input of the dataloader (if it is of type dict).
        split_points (Union[List[str], List[torch.nn.Module]]): A list of split points for the model.
            The number of split points should be `pp.size - 1`. The splitting point can be either the name of
            the module or the module objects in `torch.nn.Module.named_modules()`. It is worth noting
            that the model will be split `before` the corresponding modules are called.
        broadcast_loss (bool): Whether to broadcast the loss from the last stage to all devices.
    """
    size: int = 1
    num_micro_batches: int = 1
    input_names: Optional[List[str]] = None
    split_points: Union[List[str],
                        List[torch.nn.Module]] = field(default_factory=list)
    broadcast_loss: bool = True

    def validate(self):
        assert isinstance(self.size, int), "PPConfig.size should be of int type"
        assert isinstance(
            self.num_micro_batches,
            int), "PPConfig.num_micro_batches should be of int type"
        if self.input_names is not None:
            assert isinstance(
                self.input_names,
                list), "PPConfig.input_names should be of list type or None"
        assert isinstance(self.split_points,
                          list), "PPConfig.split_points should be of list type"
        assert isinstance(
            self.broadcast_loss,
            bool), "PPConfig.broadcast_loss should be of bool type"

        if self.size < 1:
            raise ValueError(f"PPConfig.size should be >= 1")
        if self.num_micro_batches < 1:
            raise ValueError(f"PPConfig.num_micro_batches should be >= 1")
        if self.input_names is not None:
            for name in self.input_names:
                assert isinstance(
                    name,
                    str), "name in PPConfig.input_names should be of str type"
        if len(self.split_points) > 0:
            assert len(self.split_points) == len(set(self.split_points)), "There should not be " \
                "any duplicate values in PPConfig.split_points"
            is_all_str = all([isinstance(p, str) for p in self.split_points])
            is_all_mod = all(
                [isinstance(p, torch.nn.Module) for p in self.split_points])
            assert is_all_str or is_all_mod, "All values in PPConfig.split_points need to be " \
                "of type str or all of type torch.nn.Module."
        assert self.size == len(self.split_points) + 1, "The number of split points" \
            " should be PPConfig.size - 1"


@dataclass
class FSDPConfig(BaseConfig):
    """Configuration for fully sharded data parallel

    Args:
        size (int): Number of fully sharded data parallel.
        wrap_layer_cls (Set[str]): Submodules with one of the `wrap_layer_cls` names
            will be wrapped as separated FSDP units.
        flatten_parameters (bool): If ``True``, flatten parameters into a single contiguous tensor for
            all_gather and reduce_scatter, which could potentially improve speed. In this case, one
            cannot apply separate optimizer groups to different original parameters in the wrapped
            module (e.g. setting bias terms or any BatchNorm submodules to have zero weight decay) since
            all the original parameters now become a single concatenated vector.
        sync_module_states (bool): If ``True``, then each FSDP module will broadcast module parameters
            and buffers from rank 0 to ensure that they are replicated across ranks (adding communication
            overhead and more GPU memory overhead during initialization).
        use_spmd (bool): If ``True``, use SPMD based FSDP.
        shard_output_callable (callable): A callable to shard the output of the forwpass.
            The callable should have the signature (output, mesh) -> None. If None, the default
            implementation will shard the first tensor in the output. If the output is a tuple,
            only the first tensor will be sharded.
    """
    size: int = 1
    wrap_layer_cls: Set[str] = field(default_factory=set)
    flatten_parameters: bool = True
    sync_module_states: bool = False
    use_spmd: bool = False
    shard_output_callable: callable = None

    def validate(self):
        assert isinstance(self.size,
                          int), "FSDPConfig.size should be of int type"
        assert isinstance(
            self.wrap_layer_cls,
            set), "FSDPConfig.wrap_layer_cls should be of set type"
        assert isinstance(
            self.flatten_parameters,
            bool), "FSDPConfig.flatten_parameters should be of bool type"
        assert isinstance(
            self.sync_module_states,
            bool), "FSDPConfig.sync_module_states should be of bool type"
        if self.size < 1:
            raise ValueError(f"FSDPConfig.size should be >= 1")
        for cls in self.wrap_layer_cls:
            assert isinstance(
                cls,
                str), "cls in FSDPConfig.wrap_layer_cls should be of str type"


class SPConfig(BaseConfig):
    """Configuration for 
    """
    size: int = 1

    def validate(self):
        assert isinstance(self.size, int), "SPConfig.size should be of int type"


@dataclass
class DistConfig(BaseConfig):
    """Configuration for distributed parallel

    Args:
        dp (DPConfig): Configuration for data parallel.
        tp (TPConfig): Configuration for tensor parallel.
        pp (DPConfig): Configuration for pipeline parallel.
        fsdp (FSDPConfig): Configuration for fully sharded data parallel.
        topology (List[str]): The topological relationship of various parallel strategies on devices. It is
            represented as a list of 'dp', 'fsdp', 'pp' and 'tp'. The parallel strategies at the beginning
            of the list have larger intervals between ranks within the communication group, which tends to
            favor inter-node communication. On the other hand, the strategies towards the end of the list
            tend to favor intra-node communication.
    """
    dp: DPConfig = field(default_factory=DPConfig)
    tp: TPConfig = field(default_factory=TPConfig)
    pp: PPConfig = field(default_factory=PPConfig)
    fsdp: FSDPConfig = field(default_factory=FSDPConfig)
    sp: SPConfig = field(default_factory=SPConfig)
    topology: List[str] = field(
        default_factory=lambda: ['dp', 'fsdp', 'pp', 'tp'])

    def validate(self):
        assert isinstance(self.dp,
                          DPConfig), "DistConfig.dp should be of DPConfig type"
        assert isinstance(self.tp,
                          TPConfig), "DistConfig.tp should be of PConfig type"
        assert isinstance(self.pp,
                          PPConfig), "DistConfig.dp should be of TDPConfig type"
        assert isinstance(
            self.fsdp,
            FSDPConfig), "DistConfig.fsdp should be of FSDPConfig type"
        assert isinstance(self.sp,
                          SPConfig), "DistConfig.sp should be of SPConfig type"
        assert isinstance(self.topology,
                          list), "DistConfig.topology should be of list type"

        if self.dp.size is None:
            used_gpus = self.pp.size * self.fsdp.size * self.tp.size
            assert ta.dist.world_size() % used_gpus == 0, "The configured parallel numbers " \
                "(pp.size * fsdp.size * tp.size) needs to be divisible by world size."
            self.dp.size = ta.dist.world_size() // used_gpus

        self.dp.validate()
        self.tp.validate()
        self.pp.validate()
        self.fsdp.validate()
        assert len(self.topology) == len(set(self.topology)), "There should not be duplicate elements in " \
            "DistConfig.topology"
        for t in self.topology:
            if t not in ['dp', 'fsdp', 'pp', 'tp', 'sp']:
                raise ValueError(
                    f"Expect 'dp', 'pp', 'tp' or 'fsdp' in DistConfig.topology, but got {t}"
                )


# TODO: support dict
@dataclass
class Config(BaseConfig):
    """Configuration for TorchAcc

    Args:
        backend (str): Backend used for acceleration. Options: 'lazy', 'eager'.
        compute (ComputeConfig): Configuration for computational optimization.
        memory (MemoryConfig): Configuration for memory optimization.
        dist (DistConfig): Configuration for distributed parallel.
        _mesh (Optional[ta.dist.Mesh]): Distributed communication component. Mesh should be obtained
            by get_mesh().
        dataloader (DataLoaderConfig): Configuration for data loader optimization.
    """
    backend: str = 'lazy' if is_torch_xla_available() else 'eager'

    compute: ComputeConfig = field(default_factory=ComputeConfig)
    memory: MemoryConfig = field(default_factory=MemoryConfig)
    dist: DistConfig = field(default_factory=DistConfig)
    dataloader: DataLoaderConfig = field(default_factory=DataLoaderConfig)

    def validate(self):
        assert isinstance(self.backend,
                          str), "Config.backend should be of str type"
        assert isinstance(
            self.compute,
            ComputeConfig), "Config.compute should be of ComputeConfig type"
        assert isinstance(
            self.memory,
            MemoryConfig), "Config.memory should be of MemoryConfig type"
        assert isinstance(
            self.dataloader, DataLoaderConfig
        ), "Config.dataloader should be of DataLoaderConfig type"
        assert isinstance(
            self.dist, DistConfig), "Config.dist should be of DistConfig type"

        assert self.backend in ['lazy', 'eager'
                               ], "Config.backend should be 'lazy' or 'eager'"

        if not is_torch_xla_available() and self.backend == 'lazy':
            raise NotImplementedError(
                "The lazy backend of TorchAcc requires the installation of torch_xla. Please use `config.backend='eager'`"
                "or follow the instructions in https://torchacc.readthedocs.io/en/stable/install.html to use the recommended Docker image."
            )

        self.compute.validate()
        self.memory.validate()
        self.dataloader.validate()
        self.dist.validate()

    def get_mesh(self):
        """Get the distributed communication component Mesh. Mesh defines the individual communication
           groups for various distributed strategies.
        """
        if hasattr(self, "_mesh"):
            return self._mesh
        self.validate()
        if dist.is_initialized():
            assert dist.get_backend() == ta.dist.BACKEND_NAME, "The backend for initializing the distributed" \
                f" process group should be {ta.dist.BACKEND_NAME}."
        else:
            dist.init_process_group(backend=ta.dist.BACKEND_NAME)
            dist.barrier()
        if self.dist.sp.size > 1 and os.getenv('XLA_USE_SPMD', '0') == '0':
            context_parallel.initialize_context_parallel(self.dist.sp.size)
        self._mesh = ta.dist.Mesh(
            dp_num=self.dist.dp.size,
            pp_num=self.dist.pp.size,
            tp_num=self.dist.tp.size,
            fsdp_num=self.dist.fsdp.size,
            sp_num=self.dist.sp.size,
            topology=self.dist.topology)
        ta.get_global_context().mesh = self._mesh
        return self._mesh

    def is_distributed_parallel(self):
        """Whether it is distributed parallel.
        """
        if self.dist.dp.size > 1:
            return True
        if self.dist.tp.size > 1:
            return True
        if self.dist.pp.size > 1:
            return True
        if self.dist.fsdp.size > 1:
            return True
        if self.dist.sp.size > 1:
            return True
        return False

    def is_tracing_enabled(self):
        """Whether tracing of model is enabled.
           Currently only pipeline parallelism will enable tracing.
        """
        return self.dist.pp.size > 1

    def is_lazy_backend(self):
        """Whether lazy backend is enabled.
        """
        return self.backend == 'lazy'

    def is_eager_backend(self):
        """Whether eager backend is enabled.
        """
        return self.backend == 'eager'<|MERGE_RESOLUTION|>--- conflicted
+++ resolved
@@ -9,11 +9,8 @@
 import torch.distributed as dist
 
 import torchacc as ta
-<<<<<<< HEAD
 import torchacc.ops.context_parallel as context_parallel
-=======
 from torchacc.utils.import_utils import is_torch_xla_available
->>>>>>> c275be43
 
 if sys.version_info >= (3, 10):
     dataclass = functools.partial(dataclass, slots=True)
